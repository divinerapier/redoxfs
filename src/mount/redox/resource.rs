use std::cmp::{min, max};
use std::collections::BTreeMap;
use std::slice;
use std::time::{SystemTime, UNIX_EPOCH};

<<<<<<< HEAD
use syscall::data::{Map, Stat, TimeSpec};
use syscall::error::{Error, Result, EBADF, EINVAL, EISDIR, ENOMEM, EPERM};
use syscall::flag::{O_ACCMODE, O_RDONLY, O_WRONLY, O_RDWR, F_GETFL, F_SETFL, MODE_PERM, PROT_READ, PROT_WRITE, SEEK_SET, SEEK_CUR, SEEK_END};
=======
use syscall::data::TimeSpec;
use syscall::error::{Error, Result, EBADF, EBUSY, EINVAL, EISDIR, EPERM};
use syscall::flag::{O_ACCMODE, O_APPEND, O_RDONLY, O_WRONLY, O_RDWR, F_GETFL, F_SETFL, MODE_PERM};
use syscall::{Stat, SEEK_SET, SEEK_CUR, SEEK_END};
>>>>>>> 79cef7c0

use disk::Disk;
use filesystem::FileSystem;

pub trait Resource<D: Disk> {
    fn block(&self) -> u64;
    fn dup(&self) -> Result<Box<Resource<D>>>;
    fn read(&mut self, buf: &mut [u8], fs: &mut FileSystem<D>) -> Result<usize>;
    fn write(&mut self, buf: &[u8], fs: &mut FileSystem<D>) -> Result<usize>;
    fn seek(&mut self, offset: usize, whence: usize, fs: &mut FileSystem<D>) -> Result<usize>;
    fn fmap(&mut self, map: &Map, fs: &mut FileSystem<D>) -> Result<usize>;
    fn funmap(&mut self, address: usize, fs: &mut FileSystem<D>) -> Result<usize>;
    fn fchmod(&mut self, mode: u16, fs: &mut FileSystem<D>) -> Result<usize>;
    fn fchown(&mut self, uid: u32, gid: u32, fs: &mut FileSystem<D>) -> Result<usize>;
    fn fcntl(&mut self, cmd: usize, arg: usize) -> Result<usize>;
    fn path(&self, buf: &mut [u8]) -> Result<usize>;
    fn stat(&self, _stat: &mut Stat, fs: &mut FileSystem<D>) -> Result<usize>;
    fn sync(&mut self, fs: &mut FileSystem<D>) -> Result<usize>;
    fn truncate(&mut self, len: usize, fs: &mut FileSystem<D>) -> Result<usize>;
    fn utimens(&mut self, times: &[TimeSpec], fs: &mut FileSystem<D>) -> Result<usize>;
}

pub struct DirResource {
    path: String,
    block: u64,
    data: Option<Vec<u8>>,
    seek: usize,
    uid: u32,
}

impl DirResource {
    pub fn new(path: String, block: u64, data: Option<Vec<u8>>, uid: u32) -> DirResource {
        DirResource {
            path: path,
            block: block,
            data: data,
            seek: 0,
            uid: uid,
        }
    }
}

impl<D: Disk> Resource<D> for DirResource {
    fn block(&self) -> u64 {
        self.block
    }

    fn dup(&self) -> Result<Box<Resource<D>>> {
        Ok(Box::new(DirResource {
            path: self.path.clone(),
            block: self.block,
            data: self.data.clone(),
            seek: self.seek,
            uid: self.uid
        }))
    }

    fn read(&mut self, buf: &mut [u8], _fs: &mut FileSystem<D>) -> Result<usize> {
        let data = self.data.as_ref().ok_or(Error::new(EISDIR))?;
        let mut i = 0;
        while i < buf.len() && self.seek < data.len() {
            buf[i] = data[self.seek];
            i += 1;
            self.seek += 1;
        }
        Ok(i)
    }

    fn write(&mut self, _buf: &[u8], _fs: &mut FileSystem<D>) -> Result<usize> {
        Err(Error::new(EBADF))
    }

    fn seek(&mut self, offset: usize, whence: usize, _fs: &mut FileSystem<D>) -> Result<usize> {
        let data = self.data.as_ref().ok_or(Error::new(EBADF))?;
        self.seek = match whence {
            SEEK_SET => max(0, min(data.len() as isize, offset as isize)) as usize,
            SEEK_CUR => max(0, min(data.len() as isize, self.seek as isize + offset as isize)) as usize,
            SEEK_END => max(0, min(data.len() as isize, data.len() as isize + offset as isize)) as usize,
            _ => return Err(Error::new(EINVAL))
        };

        Ok(self.seek)
    }

    fn fmap(&mut self, _map: &Map, _fs: &mut FileSystem<D>) -> Result<usize> {
        Err(Error::new(EBADF))
    }
    fn funmap(&mut self, _address: usize, _fs: &mut FileSystem<D>) -> Result<usize> {
        Err(Error::new(EBADF))
    }

    fn fchmod(&mut self, mode: u16, fs: &mut FileSystem<D>) -> Result<usize> {
        let mut node = fs.node(self.block)?;

        if node.1.uid == self.uid || self.uid == 0 {
            node.1.mode = (node.1.mode & ! MODE_PERM) | (mode & MODE_PERM);

            fs.write_at(node.0, &node.1)?;

            Ok(0)
        } else {
            Err(Error::new(EPERM))
        }
    }

    fn fchown(&mut self, uid: u32, gid: u32, fs: &mut FileSystem<D>) -> Result<usize> {
        let mut node = fs.node(self.block)?;

        if node.1.uid == self.uid || self.uid == 0 {
            if uid as i32 != -1 {
                node.1.uid = uid;
            }

            if gid as i32 != -1 {
                node.1.gid = gid;
            }

            fs.write_at(node.0, &node.1)?;

            Ok(0)
        } else {
            Err(Error::new(EPERM))
        }
    }

    fn fcntl(&mut self, _cmd: usize, _arg: usize) -> Result<usize> {
        Err(Error::new(EBADF))
    }

    fn path(&self, buf: &mut [u8]) -> Result<usize> {
        let path = self.path.as_bytes();

        let mut i = 0;
        while i < buf.len() && i < path.len() {
            buf[i] = path[i];
            i += 1;
        }

        Ok(i)
    }

    fn stat(&self, stat: &mut Stat, fs: &mut FileSystem<D>) -> Result<usize> {
        let node = fs.node(self.block)?;

        *stat = Stat {
            st_dev: 0, // TODO
            st_ino: node.0,
            st_mode: node.1.mode,
            st_nlink: 1,
            st_uid: node.1.uid,
            st_gid: node.1.gid,
            st_size: fs.node_len(self.block)?,
            st_mtime: node.1.mtime,
            st_mtime_nsec: node.1.mtime_nsec,
            st_ctime: node.1.ctime,
            st_ctime_nsec: node.1.ctime_nsec,
            ..Default::default()
        };

        Ok(0)
    }

    fn sync(&mut self, _fs: &mut FileSystem<D>) -> Result<usize> {
        Err(Error::new(EBADF))
    }

    fn truncate(&mut self, _len: usize, _fs: &mut FileSystem<D>) -> Result<usize> {
        Err(Error::new(EBADF))
    }

    fn utimens(&mut self, _times: &[TimeSpec], _fs: &mut FileSystem<D>) -> Result<usize> {
        Err(Error::new(EBADF))
    }
}

pub struct Fmap {
    block: u64,
    offset: usize,
    flags: usize,
    data: &'static mut [u8],
}

impl Fmap {
    pub unsafe fn new<D: Disk>(block: u64, map: &Map, fs: &mut FileSystem<D>) -> Result<Self> {
        extern "C" {
            fn memalign(align: usize, size: usize) -> *mut u8;
            fn free(ptr: *mut u8);
        }

        // Memory provided to fmap must be page aligned and sized
        let align = 4096;
        let address = memalign(align, ((map.size + align - 1) / align) * align);
        if address.is_null() {
            return Err(Error::new(ENOMEM));
        }

        // Read buffer from disk
        let buf = slice::from_raw_parts_mut(address, map.size);
        let count = match fs.read_node(block, map.offset as u64, buf) {
            Ok(ok) => ok,
            Err(err) => {
                free(address);
                return Err(err);
            }
        };

        // Make sure remaining data is zeroed
        for i in count..buf.len() {
            buf[i] = 0;
        }

        Ok(Self {
            block,
            offset: map.offset,
            flags: map.flags,
            data: buf,
        })
    }

    pub fn sync<D: Disk>(&mut self, fs: &mut FileSystem<D>) -> Result<()> {
        if self.flags & PROT_WRITE == PROT_WRITE {
            let mtime = SystemTime::now().duration_since(UNIX_EPOCH).unwrap();
            fs.write_node(self.block, self.offset as u64, &self.data, mtime.as_secs(), mtime.subsec_nanos())?;
        }
        Ok(())
    }
}

impl Drop for Fmap {
    fn drop(&mut self) {
        unsafe {
            extern "C" {
                fn free(ptr: *mut u8);
            }

            free(self.data.as_mut_ptr());
        }
    }
}

pub struct FileResource {
    path: String,
    block: u64,
    flags: usize,
    seek: u64,
    uid: u32,
    fmaps: BTreeMap<usize, Fmap>,
}

impl FileResource {
    pub fn new(path: String, block: u64, flags: usize, uid: u32) -> FileResource {
        FileResource {
<<<<<<< HEAD
            path: path,
            block: block,
            flags: flags,
            seek: seek,
            uid: uid,
            fmaps: BTreeMap::new(),
=======
            path,
            block,
            flags,
            seek: 0,
            uid,
            fmap: None
        }
    }

    fn sync_fmap<D: Disk>(&mut self, maps: &mut Fmaps, fs: &mut FileSystem<D>) -> Result<()> {
        if let Some((i, key_exact)) = self.fmap.as_ref() {
            let (key_round, value) = maps.index(*i).as_mut().expect("mapping dropped while still referenced");

            let rel_offset = key_exact.offset - key_round.offset;
            // Minimum out of our size and the original file size
            let actual_size = (value.actual_size - rel_offset).min(key_exact.size);

            let mut count = 0;
            while count < actual_size {
                let mtime = SystemTime::now().duration_since(UNIX_EPOCH).unwrap();
                match fs.write_node(self.block, key_exact.offset as u64 + count as u64,
                        &value.buffer[rel_offset..][count..actual_size],
                        mtime.as_secs(), mtime.subsec_nanos())? {
                    0 => {
                        eprintln!("Fmap failed to write whole buffer, encountered EOF early.");
                        break;
                    }
                    n => count += n,
                }
            }
>>>>>>> 79cef7c0
        }
    }
}

impl<D: Disk> Resource<D> for FileResource {
    fn block(&self) -> u64 {
        self.block
    }

    fn dup(&self) -> Result<Box<Resource<D>>> {
        Ok(Box::new(FileResource {
            path: self.path.clone(),
            block: self.block,
            flags: self.flags,
            seek: self.seek,
            uid: self.uid,
            fmaps: BTreeMap::new(),
        }))
    }

    fn read(&mut self, buf: &mut [u8], fs: &mut FileSystem<D>) -> Result<usize> {
        if self.flags & O_ACCMODE == O_RDWR || self.flags & O_ACCMODE == O_RDONLY {
            let count = fs.read_node(self.block, self.seek, buf)?;
            self.seek += count as u64;
            Ok(count)
        } else {
            Err(Error::new(EBADF))
        }
    }

    fn write(&mut self, buf: &[u8], fs: &mut FileSystem<D>) -> Result<usize> {
        if self.flags & O_WRONLY == O_WRONLY {
            if self.flags & O_APPEND == O_APPEND {
                self.seek = fs.node_len(self.block)?;
            }
            let mtime = SystemTime::now().duration_since(UNIX_EPOCH).unwrap();
            let count = fs.write_node(self.block, self.seek, buf, mtime.as_secs(), mtime.subsec_nanos())?;
            self.seek += count as u64;
            Ok(count)
        } else {
            Err(Error::new(EBADF))
        }
    }

    fn seek(&mut self, offset: usize, whence: usize, fs: &mut FileSystem<D>) -> Result<usize> {
        let size = fs.node_len(self.block)?;

        self.seek = match whence {
            SEEK_SET => max(0, offset as i64) as u64,
            SEEK_CUR => max(0, self.seek as i64 + offset as i64) as u64,
            SEEK_END => max(0, size as i64 + offset as i64) as u64,
            _ => return Err(Error::new(EINVAL))
        };

        Ok(self.seek as usize)
    }

    fn fmap(&mut self, map: &Map, fs: &mut FileSystem<D>) -> Result<usize> {
        let accmode = self.flags & O_ACCMODE;
        if map.flags & PROT_READ > 0 && ! (accmode == O_RDWR || accmode == O_RDONLY) {
            return Err(Error::new(EBADF));
        }
        if map.flags & PROT_WRITE > 0 && ! (accmode == O_RDWR || accmode == O_WRONLY) {
            return Err(Error::new(EBADF));
        }
        //TODO: PROT_EXEC?

        let map = unsafe { Fmap::new(self.block, map, fs)? };
        let address = map.data.as_ptr() as usize;
        self.fmaps.insert(address, map);
        Ok(address)
    }

    fn funmap(&mut self, address: usize, fs: &mut FileSystem<D>) -> Result<usize> {
        if let Some(mut fmap) = self.fmaps.remove(&address) {
            fmap.sync(fs)?;

            Ok(0)
        } else {
            Err(Error::new(EINVAL))
        }
    }

    fn fchmod(&mut self, mode: u16, fs: &mut FileSystem<D>) -> Result<usize> {
        let mut node = fs.node(self.block)?;

        if node.1.uid == self.uid || self.uid == 0 {
            node.1.mode = (node.1.mode & ! MODE_PERM) | (mode & MODE_PERM);

            fs.write_at(node.0, &node.1)?;

            Ok(0)
        } else {
            Err(Error::new(EPERM))
        }
    }

    fn fchown(&mut self, uid: u32, gid: u32, fs: &mut FileSystem<D>) -> Result<usize> {
        let mut node = fs.node(self.block)?;

        if node.1.uid == self.uid || self.uid == 0 {
            if uid as i32 != -1 {
                node.1.uid = uid;
            }

            if gid as i32 != -1 {
                node.1.gid = gid;
            }

            fs.write_at(node.0, &node.1)?;

            Ok(0)
        } else {
            Err(Error::new(EPERM))
        }
    }

    fn fcntl(&mut self, cmd: usize, arg: usize) -> Result<usize> {
        match cmd {
            F_GETFL => Ok(self.flags),
            F_SETFL => {
                self.flags = (self.flags & O_ACCMODE) | (arg & ! O_ACCMODE);
                Ok(0)
            },
            _ => Err(Error::new(EINVAL))
        }
    }

    fn path(&self, buf: &mut [u8]) -> Result<usize> {
        let path = self.path.as_bytes();

        let mut i = 0;
        while i < buf.len() && i < path.len() {
            buf[i] = path[i];
            i += 1;
        }

        Ok(i)
    }

    fn stat(&self, stat: &mut Stat, fs: &mut FileSystem<D>) -> Result<usize> {
        let node = fs.node(self.block)?;

        *stat = Stat {
            st_dev: 0, // TODO
            st_ino: node.0,
            st_mode: node.1.mode,
            st_nlink: 1,
            st_uid: node.1.uid,
            st_gid: node.1.gid,
            st_size: fs.node_len(self.block)?,
            st_mtime: node.1.mtime,
            st_mtime_nsec: node.1.mtime_nsec,
            st_ctime: node.1.ctime,
            st_ctime_nsec: node.1.ctime_nsec,
            ..Default::default()
        };

        Ok(0)
    }

    fn sync(&mut self, fs: &mut FileSystem<D>) -> Result<usize> {
        for fmap in self.fmaps.values_mut() {
            fmap.sync(fs)?;
        }

        Ok(0)
    }

    fn truncate(&mut self, len: usize, fs: &mut FileSystem<D>) -> Result<usize> {
        if self.flags & O_ACCMODE == O_RDWR || self.flags & O_ACCMODE == O_WRONLY {
            fs.node_set_len(self.block, len as u64)?;
            Ok(0)
        } else {
            Err(Error::new(EBADF))
        }
    }

    fn utimens(&mut self, times: &[TimeSpec], fs: &mut FileSystem<D>) -> Result<usize> {
        let mut node = fs.node(self.block)?;

        if node.1.uid == self.uid || self.uid == 0 {
            if let Some(mtime) = times.get(1) {

                node.1.mtime = mtime.tv_sec as u64;
                node.1.mtime_nsec = mtime.tv_nsec as u32;

                fs.write_at(node.0, &node.1)?;

                Ok(0)
            } else {
                Ok(0)
            }
        } else {
            Err(Error::new(EPERM))
        }
    }
}

impl Drop for FileResource {
    fn drop(&mut self) {
        if ! self.fmaps.is_empty() {
            eprintln!("redoxfs: file {} still has {} fmaps!", self.path, self.fmaps.len());
        }
    }
}<|MERGE_RESOLUTION|>--- conflicted
+++ resolved
@@ -3,16 +3,9 @@
 use std::slice;
 use std::time::{SystemTime, UNIX_EPOCH};
 
-<<<<<<< HEAD
 use syscall::data::{Map, Stat, TimeSpec};
 use syscall::error::{Error, Result, EBADF, EINVAL, EISDIR, ENOMEM, EPERM};
-use syscall::flag::{O_ACCMODE, O_RDONLY, O_WRONLY, O_RDWR, F_GETFL, F_SETFL, MODE_PERM, PROT_READ, PROT_WRITE, SEEK_SET, SEEK_CUR, SEEK_END};
-=======
-use syscall::data::TimeSpec;
-use syscall::error::{Error, Result, EBADF, EBUSY, EINVAL, EISDIR, EPERM};
-use syscall::flag::{O_ACCMODE, O_APPEND, O_RDONLY, O_WRONLY, O_RDWR, F_GETFL, F_SETFL, MODE_PERM};
-use syscall::{Stat, SEEK_SET, SEEK_CUR, SEEK_END};
->>>>>>> 79cef7c0
+use syscall::flag::{O_ACCMODE, O_APPEND, O_RDONLY, O_WRONLY, O_RDWR, F_GETFL, F_SETFL, MODE_PERM, PROT_READ, PROT_WRITE, SEEK_SET, SEEK_CUR, SEEK_END};
 
 use disk::Disk;
 use filesystem::FileSystem;
@@ -265,45 +258,12 @@
 impl FileResource {
     pub fn new(path: String, block: u64, flags: usize, uid: u32) -> FileResource {
         FileResource {
-<<<<<<< HEAD
-            path: path,
-            block: block,
-            flags: flags,
-            seek: seek,
-            uid: uid,
-            fmaps: BTreeMap::new(),
-=======
             path,
             block,
             flags,
             seek: 0,
             uid,
-            fmap: None
-        }
-    }
-
-    fn sync_fmap<D: Disk>(&mut self, maps: &mut Fmaps, fs: &mut FileSystem<D>) -> Result<()> {
-        if let Some((i, key_exact)) = self.fmap.as_ref() {
-            let (key_round, value) = maps.index(*i).as_mut().expect("mapping dropped while still referenced");
-
-            let rel_offset = key_exact.offset - key_round.offset;
-            // Minimum out of our size and the original file size
-            let actual_size = (value.actual_size - rel_offset).min(key_exact.size);
-
-            let mut count = 0;
-            while count < actual_size {
-                let mtime = SystemTime::now().duration_since(UNIX_EPOCH).unwrap();
-                match fs.write_node(self.block, key_exact.offset as u64 + count as u64,
-                        &value.buffer[rel_offset..][count..actual_size],
-                        mtime.as_secs(), mtime.subsec_nanos())? {
-                    0 => {
-                        eprintln!("Fmap failed to write whole buffer, encountered EOF early.");
-                        break;
-                    }
-                    n => count += n,
-                }
-            }
->>>>>>> 79cef7c0
+            fmaps: BTreeMap::new(),
         }
     }
 }
@@ -335,7 +295,7 @@
     }
 
     fn write(&mut self, buf: &[u8], fs: &mut FileSystem<D>) -> Result<usize> {
-        if self.flags & O_WRONLY == O_WRONLY {
+        if self.flags & O_ACCMODE == O_RDWR || self.flags & O_ACCMODE == O_WRONLY {
             if self.flags & O_APPEND == O_APPEND {
                 self.seek = fs.node_len(self.block)?;
             }
